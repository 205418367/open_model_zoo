"""
Copyright (c) 2019 Intel Corporation

Licensed under the Apache License, Version 2.0 (the "License");
you may not use this file except in compliance with the License.
You may obtain a copy of the License at

      http://www.apache.org/licenses/LICENSE-2.0

Unless required by applicable law or agreed to in writing, software
distributed under the License is distributed on an "AS IS" BASIS,
WITHOUT WARRANTIES OR CONDITIONS OF ANY KIND, either express or implied.
See the License for the specific language governing permissions and
limitations under the License.
"""

from .postprocessing_executor import PostprocessingExecutor, Postprocessor

from .filter import (
    FilterPostprocessor,

    FilterByHeightRange,
    FilterByLabels,
    FilterByMinConfidence,
    FilterEmpty,
    FilterByVisibility,
    FilterByAspectRatio
)

from .cast_to_int import CastToInt
from .clip_boxes import ClipBoxes
from .nms import NMS, SoftNMS
from .resize_prediction_boxes import ResizePredictionBoxes
from .faster_rcnn_postprocessing_resize import FRCNNPostprocessingBboxResize
from .correct_yolo_v2_boxes import CorrectYoloV2Boxes
from .resize_segmentation_mask import ResizeSegmentationMask
from .encode_segmentation_mask import EncodeSegMask
from .normalize_landmarks_points import NormalizeLandmarksPoints
from .clip_points import ClipPoints
from .extend_segmentation_mask import ExtendSegmentationMask
from .zoom_segmentation_mask import ZoomSegMask
from .crop_segmentation_mask import CropSegmentationMask
from .clip_segmentation_mask import ClipSegmentationMask
from .normalize_boxes import NormalizeBoxes
from .brats_postprocessing import SegmentationPredictionResample, TransformBratsPrediction
from .extract_answers_tokens import ExtractSQUADPrediction
from .translate_3d_poses import Translate3dPoses
from .normalize_recomendation import MinMaxNormalizeRecommendation, SigmoidNormalizeRecommendation
<<<<<<< HEAD
from .align_prediction_depth_map import AlignDepth
from .resize_prediction_depth_map import ResizeDepthMap
=======
from .resize_super_resolution import ResizeSuperResolution
>>>>>>> 7b9f72a2

__all__ = [
    'Postprocessor',
    'PostprocessingExecutor',

    'FilterPostprocessor',
    'FilterByHeightRange',
    'FilterByLabels',
    'FilterByMinConfidence',
    'FilterEmpty',
    'FilterByVisibility',
    'FilterByAspectRatio',

    'CastToInt',
    'ClipBoxes',
    'NMS',
    'SoftNMS',
    'ResizePredictionBoxes',
    'FRCNNPostprocessingBboxResize',
    'CorrectYoloV2Boxes',
    'NormalizeBoxes',

    'ResizeSegmentationMask',
    'EncodeSegMask',
    'ExtendSegmentationMask',
    'ZoomSegMask',
    'CropSegmentationMask',
    'ClipSegmentationMask',

    'SegmentationPredictionResample',
    'TransformBratsPrediction',

    'NormalizeLandmarksPoints',

    'ExtractSQUADPrediction',

    'Translate3dPoses',

    'SigmoidNormalizeRecommendation',
    'MinMaxNormalizeRecommendation',

<<<<<<< HEAD
    'MinMaxNormalizeRecommendation',

    'AlignDepth',
    'ResizeDepthMap'
=======
    'ResizeSuperResolution'
>>>>>>> 7b9f72a2
]<|MERGE_RESOLUTION|>--- conflicted
+++ resolved
@@ -46,12 +46,10 @@
 from .extract_answers_tokens import ExtractSQUADPrediction
 from .translate_3d_poses import Translate3dPoses
 from .normalize_recomendation import MinMaxNormalizeRecommendation, SigmoidNormalizeRecommendation
-<<<<<<< HEAD
 from .align_prediction_depth_map import AlignDepth
 from .resize_prediction_depth_map import ResizeDepthMap
-=======
 from .resize_super_resolution import ResizeSuperResolution
->>>>>>> 7b9f72a2
+
 
 __all__ = [
     'Postprocessor',
@@ -93,12 +91,10 @@
     'SigmoidNormalizeRecommendation',
     'MinMaxNormalizeRecommendation',
 
-<<<<<<< HEAD
     'MinMaxNormalizeRecommendation',
 
     'AlignDepth',
-    'ResizeDepthMap'
-=======
+    'ResizeDepthMap',
+
     'ResizeSuperResolution'
->>>>>>> 7b9f72a2
 ]