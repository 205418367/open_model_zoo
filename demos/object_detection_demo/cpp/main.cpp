/*
// Copyright (C) 2018-2021 Intel Corporation
//
// Licensed under the Apache License, Version 2.0 (the "License");
// you may not use this file except in compliance with the License.
// You may obtain a copy of the License at
//
//      http://www.apache.org/licenses/LICENSE-2.0
//
// Unless required by applicable law or agreed to in writing, software
// distributed under the License is distributed on an "AS IS" BASIS,
// WITHOUT WARRANTIES OR CONDITIONS OF ANY KIND, either express or implied.
// See the License for the specific language governing permissions and
// limitations under the License.
*/

/**
* \brief The entry point for the Inference Engine object_detection_demo_ssd_async demo application
* \file object_detection_demo_ssd_async/main.cpp
* \example object_detection_demo_ssd_async/main.cpp
*/

#include <iostream>
#include <vector>
#include <string>
#include <numeric>
#include <random>

#include <monitors/presenter.h>
#include <utils/ocv_common.hpp>
#include <utils/args_helper.hpp>
#include <utils/slog.hpp>
#include <utils/images_capture.h>
#include <utils/default_flags.hpp>
#include <utils/performance_metrics.hpp>
#include <unordered_map>
#include <gflags/gflags.h>

#include <pipelines/async_pipeline.h>
#include <pipelines/config_factory.h>
#include <pipelines/metadata.h>
#include <models/detection_model_centernet.h>
#include <models/detection_model_faceboxes.h>
<<<<<<< HEAD
#include <models/detection_model_retinaface.h>
=======
>>>>>>> 044d97ca
#include <models/detection_model_ssd.h>
#include <models/detection_model_yolo.h>

static const char help_message[] = "Print a usage message.";
<<<<<<< HEAD
static const char at_message[] = "Required. Architecture type: faceboxes, retinaface, ssd, or yolo";
=======
static const char at_message[] = "Required. Architecture type: centernet, faceboxes, ssd or yolo";
>>>>>>> 044d97ca
static const char model_message[] = "Required. Path to an .xml file with a trained model.";
static const char target_device_message[] = "Optional. Specify the target device to infer on (the list of available devices is shown below). "
"Default value is CPU. Use \"-d HETERO:<comma-separated_devices_list>\" format to specify HETERO plugin. "
"The demo will look for a suitable plugin for a specified device.";
static const char labels_message[] = "Optional. Path to a file with labels mapping.";
static const char performance_counter_message[] = "Optional. Enables per-layer performance report.";
static const char custom_cldnn_message[] = "Required for GPU custom kernels. "
"Absolute path to the .xml file with the kernel descriptions.";
static const char custom_cpu_library_message[] = "Required for CPU custom layers. "
"Absolute path to a shared library with the kernel implementations.";
static const char thresh_output_message[] = "Optional. Probability threshold for detections.";
static const char raw_output_message[] = "Optional. Inference results as raw values.";
static const char input_resizable_message[] = "Optional. Enables resizable input with support of ROI crop & auto resize.";
static const char nireq_message[] = "Optional. Number of infer requests. If this option is omitted, number of infer requests is determined automatically.";
static const char num_threads_message[] = "Optional. Number of threads.";
static const char num_streams_message[] = "Optional. Number of streams to use for inference on the CPU or/and GPU in "
"throughput mode (for HETERO and MULTI device cases use format "
"<device1>:<nstreams1>,<device2>:<nstreams2> or just <nstreams>)";
static const char no_show_processed_video[] = "Optional. Do not show processed video.";
static const char utilization_monitors_message[] = "Optional. List of monitors to show initially.";
static const char iou_thresh_output_message[] = "Optional. Filtering intersection over union threshold for overlapping boxes (YOLOv3 only).";
static const char yolo_af_message[] = "Optional. Use advanced postprocessing/filtering algorithm for YOLO.";

DEFINE_bool(h, false, help_message);
DEFINE_string(at, "", at_message);
DEFINE_string(i, "", input_message);
DEFINE_string(m, "", model_message);
DEFINE_string(d, "CPU", target_device_message);
DEFINE_string(labels, "", labels_message);
DEFINE_bool(pc, false, performance_counter_message);
DEFINE_string(c, "", custom_cldnn_message);
DEFINE_string(l, "", custom_cpu_library_message);
DEFINE_bool(r, false, raw_output_message);
DEFINE_double(t, 0.5, thresh_output_message);
DEFINE_double(iou_t, 0.4, iou_thresh_output_message);
DEFINE_bool(auto_resize, false, input_resizable_message);
DEFINE_uint32(nireq, 0, nireq_message);
DEFINE_uint32(nthreads, 0, num_threads_message);
DEFINE_string(nstreams, "", num_streams_message);
DEFINE_bool(loop, false, loop_message);
DEFINE_bool(no_show, false, no_show_processed_video);
DEFINE_string(u, "", utilization_monitors_message);
DEFINE_bool(yolo_af, false, yolo_af_message);

/**
* \brief This function shows a help message
*/
static void showUsage() {
    std::cout << std::endl;
    std::cout << "object_detection_demo [OPTION]" << std::endl;
    std::cout << "Options:" << std::endl;
    std::cout << std::endl;
    std::cout << "    -h                        " << help_message << std::endl;
    std::cout << "    -at \"<type>\"              " << at_message << std::endl;
    std::cout << "    -i \"<path>\"               " << input_message << std::endl;
    std::cout << "    -m \"<path>\"               " << model_message << std::endl;
    std::cout << "      -l \"<absolute_path>\"    " << custom_cpu_library_message << std::endl;
    std::cout << "          Or" << std::endl;
    std::cout << "      -c \"<absolute_path>\"    " << custom_cldnn_message << std::endl;
    std::cout << "    -d \"<device>\"             " << target_device_message << std::endl;
    std::cout << "    -labels \"<path>\"          " << labels_message << std::endl;
    std::cout << "    -pc                       " << performance_counter_message << std::endl;
    std::cout << "    -r                        " << raw_output_message << std::endl;
    std::cout << "    -t                        " << thresh_output_message << std::endl;
    std::cout << "    -auto_resize              " << input_resizable_message << std::endl;
    std::cout << "    -nireq \"<integer>\"        " << nireq_message << std::endl;
    std::cout << "    -nthreads \"<integer>\"     " << num_threads_message << std::endl;
    std::cout << "    -nstreams                 " << num_streams_message << std::endl;
    std::cout << "    -loop                     " << loop_message << std::endl;
    std::cout << "    -no_show                  " << no_show_processed_video << std::endl;
    std::cout << "    -u                        " << utilization_monitors_message << std::endl;
    std::cout << "    -yolo_af                  " << yolo_af_message << std::endl;
}

class ColorPalette {
private:
    std::vector<cv::Scalar> palette;

    static double getRandom(double a = 0.0, double b = 1.0) {
        static std::default_random_engine e;
        std::uniform_real_distribution<> dis(a, std::nextafter(b, std::numeric_limits<double>::max()));
        return dis(e);
    }

    static double distance(const cv::Scalar& c1, const cv::Scalar& c2) {
        auto dh = std::fmin(std::fabs(c1[0] - c2[0]), 1 - fabs(c1[0] - c2[0])) * 2;
        auto ds = std::fabs(c1[1] - c2[1]);
        auto dv = std::fabs(c1[2] - c2[2]);

        return dh * dh + ds * ds + dv * dv;
    }

    static cv::Scalar maxMinDistance(const std::vector<cv::Scalar>& colorSet, const std::vector<cv::Scalar>& colorCandidates) {
        std::vector<double> distances;
        distances.reserve(colorCandidates.size());
        for (auto& c1 : colorCandidates) {
            auto min = *std::min_element(colorSet.begin(), colorSet.end(),
                [&c1](const cv::Scalar& a, const cv::Scalar& b) { return distance(c1, a) < distance(c1, b); });
            distances.push_back(distance(c1, min));
        }
        auto max = std::max_element(distances.begin(), distances.end());
        return colorCandidates[std::distance(distances.begin(), max)];
    }

    static cv::Scalar hsv2rgb(const cv::Scalar& hsvColor) {
        cv::Mat rgb;
        cv::Mat hsv(1, 1, CV_8UC3, hsvColor);
        cv::cvtColor(hsv, rgb, cv::COLOR_HSV2RGB);
        return cv::Scalar(rgb.data[0], rgb.data[1], rgb.data[2]);
    }

public:
    explicit ColorPalette(size_t n) {
        palette.reserve(n);
        std::vector<cv::Scalar> hsvColors(1, { 1., 1., 1. });
        std::vector<cv::Scalar> colorCandidates;
        size_t numCandidates = 100;

        hsvColors.reserve(n);
        colorCandidates.resize(numCandidates);
        for (size_t i = 1; i < n; ++i) {
            std::generate(colorCandidates.begin(), colorCandidates.end(),
                [] () { return cv::Scalar{ getRandom(), getRandom(0.8, 1.0), getRandom(0.5, 1.0) }; });
            hsvColors.push_back(maxMinDistance(hsvColors, colorCandidates));
        }

        for (auto& hsv : hsvColors) {
            // Convert to OpenCV HSV format
            hsv[0] *= 179;
            hsv[1] *= 255;
            hsv[2] *= 255;

            palette.push_back(hsv2rgb(hsv));
        }
    }

    const cv::Scalar& operator[] (size_t index) const {
        return palette[index % palette.size()];
    }
};

bool ParseAndCheckCommandLine(int argc, char *argv[]) {
    // ---------------------------Parsing and validation of input args--------------------------------------
    gflags::ParseCommandLineNonHelpFlags(&argc, &argv, true);
    if (FLAGS_h) {
        showUsage();
        showAvailableDevices();
        return false;
    }
    slog::info << "Parsing input parameters" << slog::endl;

    if (FLAGS_i.empty()) {
        throw std::logic_error("Parameter -i is not set");
    }

    if (FLAGS_m.empty()) {
        throw std::logic_error("Parameter -m is not set");
    }

    if (FLAGS_at.empty()) {
        throw std::logic_error("Parameter -at is not set");
    }

    return true;
}

// Input image is stored inside metadata, as we put it there during submission stage
cv::Mat renderDetectionData(const DetectionResult& result, const ColorPalette& palette) {
    if (!result.metaData) {
        throw std::invalid_argument("Renderer: metadata is null");
    }

    auto outputImg = result.metaData->asRef<ImageMetaData>().img;

    if (outputImg.empty()) {
        throw std::invalid_argument("Renderer: image provided in metadata is empty");
    }

    // Visualizing result data over source image
    if (FLAGS_r) {
        slog::info << " Class ID  | Confidence | XMIN | YMIN | XMAX | YMAX " << slog::endl;
    }

    for (auto obj : result.objects) {
        if (FLAGS_r) {
            slog::info << " "
                       << std::left << std::setw(9) << obj.label << " | "
                       << std::setw(10) << obj.confidence << " | "
                       << std::setw(4) << std::max(int(obj.x), 0) << " | "
                       << std::setw(4) << std::max(int(obj.y), 0) << " | "
                       << std::setw(4) << std::min(int(obj.x + obj.width), outputImg.cols) << " | "
                       << std::setw(4) << std::min(int(obj.y + obj.height), outputImg.rows)
                       << slog::endl;
        }

        std::ostringstream conf;
        conf << ":" << std::fixed << std::setprecision(1) << obj.confidence * 100 << '%';
        auto color = palette[obj.labelID];
        cv::putText(outputImg, obj.label + conf.str(),
            cv::Point2f(obj.x, obj.y - 5), cv::FONT_HERSHEY_COMPLEX_SMALL, 1, { 230, 230, 230 }, 3);
        cv::putText(outputImg, obj.label + conf.str(),
            cv::Point2f(obj.x, obj.y - 5), cv::FONT_HERSHEY_COMPLEX_SMALL, 1, color);
        cv::rectangle(outputImg, obj, color, 2);
    }

    try {
        for (auto lmark : result.asRef<RetinaFaceDetectionResult>().landmarks) {
            cv::circle(outputImg, lmark, 2, cv::Scalar(0, 255, 255), -1);
        }
    }
    catch (const std::bad_cast&) {}

    return outputImg;
}


int main(int argc, char *argv[]) {
    try {
        PerformanceMetrics metrics;

        slog::info << "InferenceEngine: " << printable(*InferenceEngine::GetInferenceEngineVersion()) << slog::endl;

        // ------------------------------ Parsing and validation of input args ---------------------------------
        if (!ParseAndCheckCommandLine(argc, argv)) {
            return 0;
        }

        //------------------------------- Preparing Input ------------------------------------------------------
        slog::info << "Reading input" << slog::endl;
        auto cap = openImagesCapture(FLAGS_i, FLAGS_loop);
        cv::Mat curr_frame;

        //------------------------------ Running Detection routines ----------------------------------------------
        std::vector<std::string> labels;
        if (!FLAGS_labels.empty())
            labels = DetectionModel::loadLabels(FLAGS_labels);
        ColorPalette palette(labels.size() > 0 ? labels.size() : 100);

        std::unique_ptr<ModelBase> model;
        if (FLAGS_at == "centernet") {
            model.reset(new ModelCenterNet(FLAGS_m, (float)FLAGS_t, labels));
        }
        else if (FLAGS_at == "faceboxes") {
            model.reset(new ModelFaceBoxes(FLAGS_m, (float)FLAGS_t, FLAGS_auto_resize, (float)FLAGS_iou_t));
        }
        else if (FLAGS_at == "retinaface") {
            model.reset(new ModelRetinaFace(FLAGS_m, (float)FLAGS_t, FLAGS_auto_resize, (float)FLAGS_iou_t));
        }
        else if (FLAGS_at == "ssd") {
            model.reset(new ModelSSD(FLAGS_m, (float)FLAGS_t, FLAGS_auto_resize, labels));
        }
        else if (FLAGS_at == "yolo") {
            model.reset(new ModelYolo3(FLAGS_m, (float)FLAGS_t, FLAGS_auto_resize, FLAGS_yolo_af, (float)FLAGS_iou_t, labels));
        }
        else {
            slog::err << "No model type or invalid model type (-at) provided: " + FLAGS_at << slog::endl;
            return -1;
        }

        InferenceEngine::Core core;
        AsyncPipeline pipeline(std::move(model),
            ConfigFactory::getUserConfig(FLAGS_d, FLAGS_l, FLAGS_c, FLAGS_pc, FLAGS_nireq, FLAGS_nstreams, FLAGS_nthreads),
            core);
        Presenter presenter(FLAGS_u);

        bool keepRunning = true;
        int64_t frameNum = -1;
        std::unique_ptr<ResultBase> result;

        while (keepRunning) {
            if (pipeline.isReadyToProcess()) {
                //--- Capturing frame
                auto startTime = std::chrono::steady_clock::now();
                curr_frame = cap->read();
                if (curr_frame.empty()) {
                    if (frameNum == -1) {
                        throw std::logic_error("Can't read an image from the input");
                    }
                    else {
                        // Input stream is over
                        break;
                    }
                }

                frameNum = pipeline.submitData(ImageInputData(curr_frame),
                    std::make_shared<ImageMetaData>(curr_frame, startTime));
            }

            //--- Waiting for free input slot or output data available. Function will return immediately if any of them are available.
            pipeline.waitForData();

            //--- Checking for results and rendering data if it's ready
            //--- If you need just plain data without rendering - cast result's underlying pointer to DetectionResult*
            //    and use your own processing instead of calling renderDetectionData().
            while ((result = pipeline.getResult()) && keepRunning) {
                cv::Mat outFrame = renderDetectionData(result->asRef<DetectionResult>(), palette);
                //--- Showing results and device information
                presenter.drawGraphs(outFrame);
                metrics.update(result->metaData->asRef<ImageMetaData>().timeStamp,
                    outFrame, { 10, 22 }, cv::FONT_HERSHEY_COMPLEX, 0.65);
                if (!FLAGS_no_show) {
                    cv::imshow("Detection Results", outFrame);
                    //--- Processing keyboard events
                    int key = cv::waitKey(1);
                    if (27 == key || 'q' == key || 'Q' == key) {  // Esc
                        keepRunning = false;
                    }
                    else {
                        presenter.handleKey(key);
                    }
                }
            }
        }

        //// ------------ Waiting for completion of data processing and rendering the rest of results ---------
        pipeline.waitForTotalCompletion();
        while (result = pipeline.getResult()) {
            cv::Mat outFrame = renderDetectionData(result->asRef<DetectionResult>(), palette);
            //--- Showing results and device information
            presenter.drawGraphs(outFrame);
            metrics.update(result->metaData->asRef<ImageMetaData>().timeStamp,
                outFrame, { 10, 22 }, cv::FONT_HERSHEY_COMPLEX, 0.65);
            if (!FLAGS_no_show) {
                cv::imshow("Detection Results", outFrame);
                //--- Updating output window
                cv::waitKey(1);
            }
        }

        //// --------------------------- Report metrics -------------------------------------------------------
        slog::info << slog::endl << "Metric reports:" << slog::endl;
        metrics.printTotal();

        slog::info << presenter.reportMeans() << slog::endl;
    }
    catch (const std::exception& error) {
        slog::err << error.what() << slog::endl;
        return 1;
    }
    catch (...) {
        slog::err << "Unknown/internal exception happened." << slog::endl;
        return 1;
    }

    slog::info << slog::endl << "The execution has completed successfully" << slog::endl;
    return 0;
}<|MERGE_RESOLUTION|>--- conflicted
+++ resolved
@@ -41,19 +41,12 @@
 #include <pipelines/metadata.h>
 #include <models/detection_model_centernet.h>
 #include <models/detection_model_faceboxes.h>
-<<<<<<< HEAD
 #include <models/detection_model_retinaface.h>
-=======
->>>>>>> 044d97ca
 #include <models/detection_model_ssd.h>
 #include <models/detection_model_yolo.h>
 
 static const char help_message[] = "Print a usage message.";
-<<<<<<< HEAD
-static const char at_message[] = "Required. Architecture type: faceboxes, retinaface, ssd, or yolo";
-=======
-static const char at_message[] = "Required. Architecture type: centernet, faceboxes, ssd or yolo";
->>>>>>> 044d97ca
+static const char at_message[] = "Required. Architecture type: centernet, faceboxes, retinaface, ssd or yolo";
 static const char model_message[] = "Required. Path to an .xml file with a trained model.";
 static const char target_device_message[] = "Optional. Specify the target device to infer on (the list of available devices is shown below). "
 "Default value is CPU. Use \"-d HETERO:<comma-separated_devices_list>\" format to specify HETERO plugin. "
